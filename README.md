<span align="left"><img src="https://github.com/luc-github/ESP3D/blob/2.1/images/ESP3D.png" width="200px"/></span><span align="left">Firmware for ESP8266/ESP8285  and ESP32 used with 3D printer</span>

[Latest stable release ![Release Version](https://img.shields.io/github/release/luc-github/ESP3D.svg?style=plastic) ![Release Date](https://img.shields.io/github/release-date/luc-github/ESP3D.svg?style=plastic)](https://github.com/luc-github/ESP3D/releases/latest/) [![Travis (.org) branch](https://img.shields.io/travis/luc-github/ESP3D/2.1?style=plastic)](https://travis-ci.org/luc-github/ESP3D) [![Release Version](https://img.shields.io/github/v/release/luc-github/ESP3D-WEBUI?color=green&include_prereleases&label=WebUI&style=plastic)](https://github.com/luc-github/ESP3D-WEBUI/tree/2.1)      
please use Arduino ide 1.8.9+ with [![Release Version](https://img.shields.io/badge/ESP32-1.0.4-green?style=plastic)](https://github.com/espressif/arduino-esp32/releases/tag/1.0.4) or [![Release Version](https://img.shields.io/badge/ESP8266-2.5.2-green?style=plastic)](https://github.com/esp8266/Arduino/releases/tag/2.5.2)

[Latest development version ![Development Version](https://img.shields.io/badge/Devt-v3.0-yellow?style=plastic) ![GitHub last commit (branch)](https://img.shields.io/github/last-commit/luc-github/ESP3D/3.0?style=plastic)](https://github.com/luc-github/ESP3D/tree/3.0) [![Travis (.org) branch](https://img.shields.io/travis/luc-github/ESP3D/3.0?style=plastic)](https://travis-ci.org/luc-github/ESP3D) [![Development  Version](https://img.shields.io/badge/Devt-v3.0-yellow?style=plastic&label=WebUI)](https://github.com/luc-github/ESP3D-WEBUI/tree/3.0)   
please use Arduino ide 1.8.9+ with [![Release Version](https://img.shields.io/badge/ESP32-git-yellow?style=plastic&logo=github)](https://github.com/espressif/arduino-esp32) or [![Release Version](https://img.shields.io/badge/ESP8266-git-yellow?style=plastic&logo=github)](https://github.com/esp8266/Arduino/)

[All releases](https://github.com/luc-github/ESP3D/releases)

This firmware allows not only to have a cheap bridge between Wifi and serial, but also to have a web UI to configure wifi, to monitor 3D printer and even control it, and to make things easy,
UI is fully customizable without reflashing FW.

Firmware should work with any 3D printer firmware (repetier/marlin/smoothieware using GCODE) if serial connection has a correct setup.
I currently use it with my personnal flavor of [repetier for Due based boards](https://github.com/luc-github/Repetier-Firmware-0.92).

The web interface files are present in data directory but UI has it's own repository [ESP3D-WEBUI](https://github.com/luc-github/ESP3D-WEBUI).
* Be aware  ESP3D-WEBUI is for firmware 0.9.99 minimum - previous released version use tpl files which are no more used.
* Note for ESP8266 1MB flash : FW is now too big will all features you need to chose strip the FW and select only some features, also WebUI is now also too big for full multilanguage support to fit the 128K SPIFFS so please use pack with limited language (en +another) https://github.com/luc-github/ESP3D-WEBUI/tree/2.1/languages
    
:+1:Thanks
* to @disneysw for bringing this module idea
* to @lkarlslund for suggestion about independent reset using GPIO2
* to Roy Cortes from http://www.panucatt.com for supporting and pushing me implementing great features
* to all contributors, feedbacks owners and donations.

## Donate
Every support is welcome: [<img src="https://www.paypalobjects.com/en_US/i/btn/btn_donateCC_LG_global.gif" border="0" alt="PayPal – The safer, easier way to pay online.">](https://www.paypal.com/cgi-bin/webscr?cmd=_s-xclick&hosted_button_id=Y8FFE7NA4LJWQ)    
Especially because need to buy new ESP modules and devices for developing and testing new features.

## Features
* Serial/Wifi bridge using configurable port 8888
* Use GPIO2 to ground to reset all settings in hard way - 2-6 sec after boot / not before!! Set GPIO2 to ground before boot change boot mode and go to special boot that do not reach FW. Currently boot take 10 sec - giving 8 seconds to connect GPIO2 to GND and do a hard recovery for settings
* Complete configuration by web browser (Station or Access point) or by Serial/telnet commands
* Authentication (optional) for better security
* Update firmware by web browser
* Captive portal in Access point mode which redirect all unknow call to main page
* mDNS which allows to key the name defined in web browser and connect only with bonjour installed on computer
* SSDP, this feature is a discovery protocol, supported on Windows out of the box
* Fail safe mode (Access point)is enabled if cannot connect to defined station at boot.
* Embedded FS uploader and updater.
* OLED screen support  
* Notifications using Line / Pushover / email   
* The web ui add even more feature : https://github.com/luc-github/ESP3D-WEBUI/blob/2.1/README.md#features  

## Default Configuration      
Default Settings:    
* Access Point: ESP3D    
* PW:12345678   
* Authentification: WPA     
* IP: 192.168.0.1   
* Baud rate: 115200   
* Web port:80 
* Data port: 8888     
if Authentication is enabled :
* User: admin   
* Password: admin   
* User:user   
* Password: user   



## Direct commands:    
Check wiki : https://github.com/luc-github/ESP3D/wiki/Direct-ESP3D-commands

## Installation
Feedback on 2.0 was : ESP3D being a library is not really useful and make setup more complex, so now we are back to simple application.   

1. Please follow installation of the ESP core you want to use : [ESP8266 core version](https://github.com/esp8266/Arduino)  or [ESP32 core version](https://github.com/espressif/arduino-esp32)   
2.  Add manually libraries present in libraries directory -these versions are verified to work with ESP3D, any others (newer version) may cause untested behavior.  

Use webserver support (recommended as stable):  
* arduinoWebSockets from @Links2004  
 
Generic ones:      
Specific for ESP32    
* ESP32SSDP
If you want OLED support:  
* oled-ssd1306 from @squix78    

If you want DHT11/22 support:  
* DHT_sensor_library_for_ESPx from @beegee-tokyo   
3. Compile project esp3d.ino according target: ESP8266 board or ESP32 board, please review config.h to enable disable a feature, by default athentication is disabled and most others are enabled.   
* for ESP8266 set CPU freq to 160MHz for better (https://github.com/luc-github/ESP3D/wiki/Install-Instructions)
4. Upload the data content on ESP3D file system
* Using SPIFFS uploader, this plugin and install instructions is available on each ESP core - please refere to it
or
* Using embedded uploader (you may need to format SPIFFS using : [ESP710]FORMAT on ESP8266 first)    
if embedded uploader does not show up you can force it ti display using : http://your_IP_address?forcefallback=yes    
<img src=https://raw.githubusercontent.com/luc-github/ESP3D/2.1/images/docs/embedded.png><br>


## Update
* Generate a binary using the export binary menu from Arduino IDE and upload it using ESP-WEBUI or embedded interface  

<H3>:warning:Do not flash your Printer fw with ESP connected on Serial - it bring troubles, at least on DaVinci, but no issue if you update using web UI</H3>

## Contribution/customization
* To style the code before pushing PR please use [astyle --style=otbs *.h *.cpp *.ino](http://astyle.sourceforge.net/)   
* The embedded page is created using nodejs then gulp to generate a compressed html page (tool.html.gz), all necessary modules will be installed using the build.bat, you also need bin2c tool (https://sourceforge.net/projects/bin2c/) to generate the h file from the binary,  installation and build is done using the build.bat.   
* The corresponding UI is located [here](https://github.com/luc-github/ESP3D-WEBUI/tree/2.1)
* An optional UI was development using old repetier UI - check [UI\repetier\testui.htm] (https://github.com/luc-github/ESP3D/blob/master/UI/repetier/testui.htm) file   

 
## Need more information about supported boards or wiring ?
[Check the wiki](https://github.com/luc-github/ESP3D/wiki)

## :question:Any question ?   
Check [Wiki](https://github.com/luc-github/ESP3D/wiki/Install-Instructions) or [![Join the chat at https://gitter.im/luc-github/ESP3D](https://badges.gitter.im/Join%20Chat.svg)](https://gitter.im/luc-github/ESP3D?utm_source=badge&utm_medium=badge&utm_campaign=pr-badge&utm_content=badge)   

## :exclamation:Any issue/feedback ?    
Check [Wiki](https://github.com/luc-github/ESP3D/wiki/Install-Instructions) and [FAQ](https://github.com/luc-github/ESP3D/issues?utf8=%E2%9C%93&q=label%3AFAQ+) or [submit ticket](https://github.com/luc-github/ESP3D/issues)    

## ESP3D is used by :
<<<<<<< HEAD
* Opensource version is used by various boards like : https://www.aliexpress.com/wholesale?SearchText=esp3d&opensearch=true&switch_new_app=y
and https://youtu.be/XoWW0aU6DGE?t=76  


* Custom version (not this repository) is used on azteeg mini wifi : http://www.panucatt.com/azteeg_X5_mini_reprap_3d_printer_controller_p/ax5mini.htm    
and Wifi boards for 3D printers : https://www.panucatt.com/ProductDetails.asp?ProductCode=WB8266,   
<h2>:warning: Do not use this repository for boards using custom firmware, you will lose several features.</h2> 

=======
* Custom version is used on azteeg mini wifi : http://www.panucatt.com/azteeg_X5_mini_reprap_3d_printer_controller_p/ax5mini.htm
* GRBL_Esp32 a GRBL port on ESP32 done by @bdring - https://github.com/bdring/Grbl_Esp32   
[![](https://img.youtube.com/vi/7vtWNn9jyDs/mqdefault.jpg)](https://www.youtube.com/watch?v=7vtWNn9jyDs)       
* Marlin_ESP32 a Marlin port on ESP32 done by @simon-jouet is under sync : https://github.com/luc-github/Marlin/tree/eps32_webui 
>>>>>>> 77ee2dd4
* More to come...

If you use ESP3D on your product, drop me a message so I can link your product page here.   


<|MERGE_RESOLUTION|>--- conflicted
+++ resolved
@@ -112,21 +112,10 @@
 Check [Wiki](https://github.com/luc-github/ESP3D/wiki/Install-Instructions) and [FAQ](https://github.com/luc-github/ESP3D/issues?utf8=%E2%9C%93&q=label%3AFAQ+) or [submit ticket](https://github.com/luc-github/ESP3D/issues)    
 
 ## ESP3D is used by :
-<<<<<<< HEAD
-* Opensource version is used by various boards like : https://www.aliexpress.com/wholesale?SearchText=esp3d&opensearch=true&switch_new_app=y
-and https://youtu.be/XoWW0aU6DGE?t=76  
-
-
-* Custom version (not this repository) is used on azteeg mini wifi : http://www.panucatt.com/azteeg_X5_mini_reprap_3d_printer_controller_p/ax5mini.htm    
-and Wifi boards for 3D printers : https://www.panucatt.com/ProductDetails.asp?ProductCode=WB8266,   
-<h2>:warning: Do not use this repository for boards using custom firmware, you will lose several features.</h2> 
-
-=======
 * Custom version is used on azteeg mini wifi : http://www.panucatt.com/azteeg_X5_mini_reprap_3d_printer_controller_p/ax5mini.htm
 * GRBL_Esp32 a GRBL port on ESP32 done by @bdring - https://github.com/bdring/Grbl_Esp32   
 [![](https://img.youtube.com/vi/7vtWNn9jyDs/mqdefault.jpg)](https://www.youtube.com/watch?v=7vtWNn9jyDs)       
 * Marlin_ESP32 a Marlin port on ESP32 done by @simon-jouet is under sync : https://github.com/luc-github/Marlin/tree/eps32_webui 
->>>>>>> 77ee2dd4
 * More to come...
 
 If you use ESP3D on your product, drop me a message so I can link your product page here.   
